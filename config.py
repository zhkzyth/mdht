#!/usr/bin/env python
# encoding: utf-8
from __future__ import unicode_literals

import inspect
import os

#LOGIC constants
ROOT_PATH = os.path.dirname(os.path.abspath(inspect.getfile(inspect.currentframe())))

MONGO_SETTING = {
    'host': 'localhost',
    'port': 27017,
    'db': 'bt_tornado',
}

REDIS_SETTING = {
    'redis': {
        'host': '127.0.0.1',
        'port': 6379,
        'db': 0,
    },
}

# nodes num for opening
NODES_NUM = 100

# how many times do we retry node startup action
STARTUP_RETRIES = 5
#
HOOK_ITERATE = long("D20E34D7C69C296B7CB7447532DF6AA4D2BE001C", 16)


# constants used by mdht lib
class constants(object):
    pass

# k as used in Kademlia
constants.k = 8

# The size of the identification number used for resources and
# nodes in the Kademlia network (bits)
constants.id_size = 160

# Time after which an RPC will timeout and fail (seconds)
constants.rpctimeout = 30

# Time after which a high level query (as used in the SimpleNodeProtocol)
# should timeout (seconds)
constants.query_timeout = 60           # 1 minute

# Quarantine timeout: time after which a node is removed from the quarantine
# (seconds)
constants.quarantine_timeout = 180    # 3 minutes

# Peer timeout
# Time after which a peer that has been announced for a torrent will be
# removed from the torrent dictionary (unless reset by being reannounced)
# (seconds)
constants.peer_timeout = 43200        # 12 hours

# Time after which a node is considered stale (seconds)
constants.node_timeout = 900         # 15 minutes

# Time between each call to the NICE routing table update algorithm (seconds)
constants.NICEinterval = 6

# This interval determines how often the DHT's state data will be
# saved into a file on disk (seconds)
<<<<<<< HEAD
constants.DUMPinterval = 3 * 60  # 3 minutes
=======
constants.DUMPinterval = 12 * 60 * 60 # 3 minutes
>>>>>>> 8a3b8755

# Size of the token (bits)
constants.tokensize = 32

# Time in seconds after which an offered token (in response to get_peers)
# will be terminated
constants.token_timeout = 60 * 10         # 10 minutes

# Transaction ID size (bits)
constants.transaction_id_size = 32

# Failcount threshold: The number of KRPCs a node can fail before being
# being remove from the routing table (int)
constants.failcount_threshold = 3

# Closeness threshold: The notion that determines whether we are close
# enough to a node to announce_peer() for example
# Number of common prefix bits (number in range 0 to 160)
#closeness_threshold = 130

# Bootstrap node
constants.bootstrap_addresses = [("67.18.187.143", 1337),
                                 ("dht.transmissionbt.com", 6881),
                                 ("router.utorrent.com", 6881)]

# bootstrap_addresses = [("dht.transmissionbt.com", 6881)]


# Global outgoing bandwidth limit (bytes / second)
constants.global_bandwidth_rate = 20 * 1024   # 20 kilobytes

# Outgoing bandwidth limit per host (bytes / second)
constants.host_bandwidth_rate = 5 * 1024      # 5 kilobytes


# The default port on which DHTBot will run
constants.dht_port = 6900

###
### Internal use
###

# Time for which the secret used for token
# generation is changed (this should be greater than or
# equal to the token_timeout
#
# Note: For proper functionality, token_timeout should
# be a multiple of _secret_timeout
constants._secret_timeout = 5 * 60    # 5 minutes


## search width for closest nodes
constants.search_width = 32

## search retries for iteration funcs like find_node or whatever
constants.search_retries = 4

## find_self retries
constants.find_self_retries = 4

## max node_id
constants.max_node_id = long(2**160)
## node_id range
constants.piece = constants.max_node_id/NODES_NUM
## step to find new node id
constants.step = 4

try:
    from local_settings import *
except:
    pass<|MERGE_RESOLUTION|>--- conflicted
+++ resolved
@@ -67,11 +67,7 @@
 
 # This interval determines how often the DHT's state data will be
 # saved into a file on disk (seconds)
-<<<<<<< HEAD
-constants.DUMPinterval = 3 * 60  # 3 minutes
-=======
-constants.DUMPinterval = 12 * 60 * 60 # 3 minutes
->>>>>>> 8a3b8755
+constants.DUMPinterval = 12 * 60 * 60  # 3 minutes
 
 # Size of the token (bits)
 constants.tokensize = 32
